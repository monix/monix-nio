--- conflicted
+++ resolved
@@ -19,101 +19,9 @@
 
 import monix.nio.{AsyncChannelObservable, AsyncMonixChannel}
 
-<<<<<<< HEAD
 final class AsyncFileReaderObservable(
   fileChannel: AsyncMonixChannel,
   size: Int) extends AsyncChannelObservable[AsyncMonixChannel] {
-=======
-import monix.eval.{ Callback, Task }
-import monix.execution.Ack.{ Continue, Stop }
-import monix.execution.{ Cancelable, UncaughtExceptionReporter }
-import monix.execution.atomic.Atomic
-import monix.execution.cancelables.SingleAssignmentCancelable
-import monix.execution.exceptions.APIContractViolationException
-import monix.nio.AsyncMonixChannel
-import monix.nio.cancelables.SingleFunctionCallCancelable
-import monix.nio.file.internal._
-import monix.reactive.Observable
-import monix.reactive.observers.Subscriber
-
-import scala.util.control.NonFatal
-
-class AsyncFileReaderObservable(channel: AsyncMonixChannel, size: Int)
-    extends AsyncReadChannel(channel) with Observable[Array[Byte]] {
-  private[this] val wasSubscribed = Atomic(false)
-  private[this] val buffer = ByteBuffer.allocate(size)
-
-  override def unsafeSubscribeFn(subscriber: Subscriber[Array[Byte]]): Cancelable = {
-    import subscriber.scheduler
-    if (wasSubscribed.getAndSet(true)) {
-      subscriber.onError(APIContractViolationException(this.getClass.getName))
-      Cancelable.empty
-    } else {
-      try {
-        val taskCallback = new Callback[Array[Byte]]() {
-          override def onSuccess(value: Array[Byte]): Unit = {
-            closeChannel()
-          }
-
-          override def onError(ex: Throwable): Unit = {
-            closeChannel()
-            subscriber.onError(ex)
-          }
-        }
-
-        val c = Task.defer(loop(subscriber, 0))
-          .executeWithOptions(_.enableAutoCancelableRunLoops)
-          .runAsync(taskCallback)
-        val singleFunctionCallCancelable = SingleFunctionCallCancelable(() => {
-          closeChannel()
-          c.cancel()
-        })
-        SingleAssignmentCancelable.plusOne(singleFunctionCallCancelable)
-      } catch {
-        case NonFatal(e) =>
-          subscriber.onError(e)
-          closeChannel()
-          Cancelable.empty
-      }
-    }
-  }
-
-  def createReadTask(buff: ByteBuffer, position: Long) =
-    Task.create[Int] { (scheduler, callback) =>
-      try {
-        read(buff, position, callback)
-      } catch {
-        case NonFatal(ex) => callback.onError(ex)
-      }
-      Cancelable(() => closeChannel()(scheduler))
-    }
-
-  def loop(
-    subscriber: Subscriber[Array[Byte]],
-    position: Long
-  )(implicit rep: UncaughtExceptionReporter): Task[Array[Byte]] = {
-
-    buffer.clear()
-    createReadTask(buffer, position).flatMap { result =>
-      val bytes = Bytes(buffer, result)
-      bytes match {
-        case EmptyBytes =>
-          subscriber.onComplete()
-          Task.now(Array.empty)
-
-        case NonEmptyBytes(arr) =>
-          Task.fromFuture(subscriber.onNext(arr)).flatMap {
-            case Continue =>
-              loop(subscriber, position + result)
-
-            case Stop =>
-              Task.now(Array.empty)
-          }
-      }
-
-    }
-  }
->>>>>>> bf22588d
 
   override def bufferSize = size
   override def channel = Some(fileChannel)
